--- conflicted
+++ resolved
@@ -170,15 +170,8 @@
         url
     }
 
-<<<<<<< HEAD
-    pub(crate) fn url(&self) -> Url {
+    pub fn url(&self) -> Url {
         self.url.clone()
-=======
-    /// Full URL for the container.
-    pub fn url(&self) -> azure_core::Result<url::Url> {
-        self.storage_client
-            .blob_url_with_segments(Some(self.container_name.as_str()).into_iter())
->>>>>>> 25360380
     }
 
     pub(crate) async fn send(
